[flake8]
max-line-length = 100

[tox]
skipsdist = True
envlist = {controller,ui}-{unit,lint,integration},integration

[testenv]
<<<<<<< HEAD
=======
allowlist_externals = tox
>>>>>>> 2cfb3ba1
setenv =
  controller: CHARM = controller
  ui: CHARM = ui
  unit: TYPE = unit
  lint: TYPE = lint
  integration: TYPE = integration
commands =
  tox -c charms/jupyter-{env:CHARM} -e {env:TYPE}

[testenv:update-requirements]
allowlist_externals =
    bash
    find
    pip-compile
    xargs
commands = 
; uses 'bash -c' because piping didn't work in regular tox commands
  bash -c \'find . -type f -name "requirements*.in" | xargs --replace=\{\} pip-compile --resolver=backtracking \{\}'
deps =
    pip-tools
description = Update requirements files by executing pip-compile on all requirements*.in files, including those in subdirs.

[testenv:integration]
whitelist_externals = tox
passenv =
  HOME
  DISPLAY
deps =
  -r requirements-integration.txt
commands = pytest -vvs --tb native --show-capture=no --log-cli-level=INFO --asyncio-mode=auto {posargs} {toxinidir}/tests/<|MERGE_RESOLUTION|>--- conflicted
+++ resolved
@@ -5,11 +5,12 @@
 skipsdist = True
 envlist = {controller,ui}-{unit,lint,integration},integration
 
+[vars]
+all_path = {[vars]src_path} {[vars]tst_path}
+src_path = {toxinidir}/src/
+tst_path = {toxinidir}/tests/
+
 [testenv]
-<<<<<<< HEAD
-=======
-allowlist_externals = tox
->>>>>>> 2cfb3ba1
 setenv =
   controller: CHARM = controller
   ui: CHARM = ui
@@ -27,10 +28,35 @@
     xargs
 commands = 
 ; uses 'bash -c' because piping didn't work in regular tox commands
-  bash -c \'find . -type f -name "requirements*.in" | xargs --replace=\{\} pip-compile --resolver=backtracking \{\}'
+  pip-compile requirements-fmt.in
+  bash -c 'find . -type f -name "requirements*.in" | xargs --replace=\{\} pip-compile --resolver=backtracking \{\}'
 deps =
     pip-tools
 description = Update requirements files by executing pip-compile on all requirements*.in files, including those in subdirs.
+
+[testenv:fmt]
+commands =
+    isort {[vars]tst_path}
+    black {[vars]tst_path}
+deps =
+    -r requirements-fmt.txt
+description = Apply coding style standards to code
+
+[testenv:lint]
+commands =
+    # uncomment the following line if this charm owns a lib
+    # codespell {[vars]lib_path}
+    codespell {toxinidir}/. --skip {toxinidir}/./.git --skip {toxinidir}/./.tox \
+      --skip {toxinidir}/./build --skip {toxinidir}/./lib --skip {toxinidir}/./venv \
+      --skip {toxinidir}/./.mypy_cache --skip {toxinidir}/./charms \
+      --skip {toxinidir}/./icon.svg --skip *.json.tmpl
+    # pflake8 wrapper supports config from pyproject.toml
+    pflake8 {[vars]tst_path}
+    isort --check-only --diff {[vars]tst_path}
+    black --check --diff {[vars]tst_path}
+deps =
+    -r requirements-lint.txt
+description = Check code against coding style standards
 
 [testenv:integration]
 whitelist_externals = tox
