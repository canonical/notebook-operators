#!/usr/bin/env python3

import logging
import urllib
import os
import yaml

from ops.charm import CharmBase
from ops.main import main
from kubernetes import kubernetes
from ops.model import ActiveStatus, BlockedStatus, MaintenanceStatus, WaitingStatus
from serialized_data_interface import NoCompatibleVersions, NoVersionsListed, get_interfaces

from pathlib import Path

import resources

logger = logging.getLogger(__name__)


class JupyterUICharm(CharmBase):
    _authed = False
    """Charm the service."""
    def __init__(self, *args):
        super().__init__(*args)

        if not self.model.unit.is_leader():
<<<<<<< HEAD
            self.model.unit.status = ActiveStatus()
=======
            log.info("Not a leader, skipping set_pod_spec")
            self.model.unit.status = WaitingStatus("Waiting for leadership")
>>>>>>> f2aaaff4
            return

        try:
            self.interfaces = get_interfaces(self)
        except NoVersionsListed as err:
            self.model.unit.status = WaitingStatus(str(err))
            return
        except NoCompatibleVersions as err:
            self.model.unit.status = BlockedStatus(str(err))
            return
        else:
            self.model.unit.status = ActiveStatus()

        self.framework.observe(self.on.install, self._on_install)
        self.framework.observe(self.on.config_changed, self._on_config_changed)
        self.framework.observe(self.on.remove, self._on_remove)

        self.framework.observe(self.on.install, self.send_info)
        self.framework.observe(self.on.upgrade_charm, self.send_info)
        self.framework.observe(self.on.config_changed, self.send_info)
        self.framework.observe(self.on['ingress'].relation_changed, self.send_info)

    def send_info(self, event):
        if self.interfaces["ingress"]:
            self.interfaces["ingress"].send_data(
                {
                    "prefix": self.model.config['url-prefix'] + '/',
                    "rewrite": "/",
                    "service": self.model.app.name,
                    "port": self.model.config['port'],
                }
            )

    def _on_install(self, _):
        """Handle the install event, create Kubernetes resources"""
        logging.info("INSTALLING ......")
        if not self._k8s_auth():
            event.defer()
            return
        self.unit.status = MaintenanceStatus("creating k8s resources")
        # Create the Kubernetes resources needed for the Dashboard
        r = resources.JupyterUIResources(self)
        r.apply()
    
    def _on_remove(self, event):
        """Cleanup Kubernetes resources"""
        # Authenticate with the Kubernetes API
        if not self._k8s_auth():
            event.defer()
            return
        # Remove created Kubernetes resources
        r = resources.JupyterUIResources(self)
        r.delete()
    
    def _on_config_changed(self, event):
        # Defer the config-changed event if we do not have sufficient privileges
        if not self._k8s_auth():
            event.defer()
            return
        try:
            self._config_ui()
        except ConnectionError:
            logger.info("pebble socket not available, deferring config-changed")
            event.defer()
            return
        self.unit.status = ActiveStatus()
    
    def _config_ui(self):
        """Configure Pebble to start the Jupyter ui"""
        # Define a simple layer
        config = self.model.config
        layer = {
            "services": {"jupyter-ui": 
                            {
                                "override": "replace", 
                                "startup": "enabled",
                                "command": "python3 main.py", 
                                "environment": {
                                    'USERID_HEADER': 'kubeflow-userid',
                                    'USERID_PREFIX': '',
                                    'UI': config['ui'],
                                    'URL_PREFIX': config['url-prefix'],
                                    'DEV_MODE': config['dev-mode'],
                                },
<<<<<<< HEAD
                            }
=======
                            ],
                        }
                    ]
                },
                "containers": [
                    {
                        "name": "jupyter-ui",
                        "imageDetails": image_details,
                        'ports': [{'name': 'http', 'containerPort': config['port']}],
                        "envConfig": {
                            'APP_PREFIX': config['url-prefix'],
                            'APP_SECURE_COOKIES': str(config['secure-cookies']),
                            'BACKEND_MODE': config['backend-mode'],
                            'UI': config['ui'],
>>>>>>> f2aaaff4
                        },
                }
        config_template = None
        with open(Path('src/spawner_ui_config.yaml')) as file:
            config_template = yaml.full_load(file)
        # Configure jupyter notebook url list
        if config['default_notebook_lists'] != "default":
            config_template['spawnerFormDefaults']['image']['options'] = \
                                            config['default_notebook_lists'].split(',')
            config_template['spawnerFormDefaults']['image']['value'] = \
                                            config['default_notebook_lists'].split(',')[0]
        # Add a Pebble config layer to the scraper container
        container = self.unit.get_container("jupyter-ui")
        container.push("/etc/config/spawner_ui_config.yaml", yaml.dump(config_template))
        container.add_layer("jupyter-ui", layer, combine=True)
        # Check if the scraper service is already running and start it if not
        if not container.get_service("jupyter-ui").is_running():
            container.start("jupyter-ui")
            logger.info("Jupyter-ui service started")

    def _k8s_auth(self) -> bool:
        """Authenticate to kubernetes."""
        if self._authed:
            return True
        # Remove os.environ.update when lp:1892255 is FIX_RELEASED.
        os.environ.update(
            dict(
                e.split("=")
                for e in Path("/proc/1/environ").read_text().split("\x00")
                if "KUBERNETES_SERVICE" in e
            )
        )
        # Authenticate against the Kubernetes API using a mounted ServiceAccount token
        kubernetes.config.load_incluster_config()
        # Test the service account we've got for sufficient perms
        auth_api = kubernetes.client.RbacAuthorizationV1Api(kubernetes.client.ApiClient())

        try:
            auth_api.list_cluster_role()
        except kubernetes.client.exceptions.ApiException as e:
            if e.status == 403:
                # If we can't read a cluster role, we don't have enough permissions
                self.unit.status = BlockedStatus("Run juju trust on this application to continue")
                return False
            else:
                raise e

        self._authed = True
        return True

if __name__ == "__main__":
    main(JupyterUICharm)<|MERGE_RESOLUTION|>--- conflicted
+++ resolved
@@ -25,12 +25,8 @@
         super().__init__(*args)
 
         if not self.model.unit.is_leader():
-<<<<<<< HEAD
-            self.model.unit.status = ActiveStatus()
-=======
             log.info("Not a leader, skipping set_pod_spec")
             self.model.unit.status = WaitingStatus("Waiting for leadership")
->>>>>>> f2aaaff4
             return
 
         try:
@@ -74,7 +70,7 @@
         # Create the Kubernetes resources needed for the Dashboard
         r = resources.JupyterUIResources(self)
         r.apply()
-    
+
     def _on_remove(self, event):
         """Cleanup Kubernetes resources"""
         # Authenticate with the Kubernetes API
@@ -84,7 +80,7 @@
         # Remove created Kubernetes resources
         r = resources.JupyterUIResources(self)
         r.delete()
-    
+
     def _on_config_changed(self, event):
         # Defer the config-changed event if we do not have sufficient privileges
         if not self._k8s_auth():
@@ -97,17 +93,17 @@
             event.defer()
             return
         self.unit.status = ActiveStatus()
-    
+
     def _config_ui(self):
         """Configure Pebble to start the Jupyter ui"""
         # Define a simple layer
         config = self.model.config
         layer = {
-            "services": {"jupyter-ui": 
+            "services": {"jupyter-ui":
                             {
-                                "override": "replace", 
+                                "override": "replace",
                                 "startup": "enabled",
-                                "command": "python3 main.py", 
+                                "command": "python3 main.py",
                                 "environment": {
                                     'USERID_HEADER': 'kubeflow-userid',
                                     'USERID_PREFIX': '',
@@ -115,24 +111,7 @@
                                     'URL_PREFIX': config['url-prefix'],
                                     'DEV_MODE': config['dev-mode'],
                                 },
-<<<<<<< HEAD
                             }
-=======
-                            ],
-                        }
-                    ]
-                },
-                "containers": [
-                    {
-                        "name": "jupyter-ui",
-                        "imageDetails": image_details,
-                        'ports': [{'name': 'http', 'containerPort': config['port']}],
-                        "envConfig": {
-                            'APP_PREFIX': config['url-prefix'],
-                            'APP_SECURE_COOKIES': str(config['secure-cookies']),
-                            'BACKEND_MODE': config['backend-mode'],
-                            'UI': config['ui'],
->>>>>>> f2aaaff4
                         },
                 }
         config_template = None
