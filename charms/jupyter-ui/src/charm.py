#!/usr/bin/env python3
# Copyright 2022 Canonical Ltd.
# See LICENSE file for licensing details.
#

"""A Juju Charm for Jupyter UI."""

import logging
from pathlib import Path

import yaml
from charmed_kubeflow_chisme.exceptions import ErrorWithStatus
from charmed_kubeflow_chisme.kubernetes import KubernetesResourceHandler
from charmed_kubeflow_chisme.lightkube.batch import delete_many
from charms.observability_libs.v1.kubernetes_service_patch import KubernetesServicePatch
from lightkube import ApiError
from lightkube.generic_resource import load_in_cluster_generic_resources
from lightkube.models.core_v1 import ServicePort
from ops.charm import CharmBase
from ops.main import main
from ops.model import ActiveStatus, BlockedStatus, MaintenanceStatus, WaitingStatus
<<<<<<< HEAD
from ops.pebble import ChangeError, Layer
from serialized_data_interface import (
    NoCompatibleVersions,
    NoVersionsListed,
    get_interfaces,
)
=======
from serialized_data_interface import NoCompatibleVersions, NoVersionsListed, get_interfaces
>>>>>>> 4f094e61

K8S_RESOURCE_FILES = [
    "src/templates/auth_manifests.yaml.j2",
]


class CheckFailed(Exception):
    """Raise this exception if one of the checks in main fails."""

    def __init__(self, msg, status_type=None):
        """Raise this exception if one of the checks in main fails."""
        super().__init__()

        self.msg = msg
        self.status_type = status_type
        self.status = status_type(msg)


class JupyterUI(CharmBase):
    """A Juju Charm for Jupyter UI."""

    def __init__(self, *args):
        """Initialize charm and setup the container."""
        super().__init__(*args)

        # retrive configuration and base settings
        self.logger = logging.getLogger(__name__)
        self._namespace = self.model.name
        self._lightkube_field_manager = "lightkube"
        self._name = self.model.app.name
        self._http_port = self.model.config["port"]
        self._exec_command = "npm start"
        self._container_name = "jupyter-ui"
        self._container = self.unit.get_container(self._name)

        # setup context to be used for updating K8S resources
        self._context = {
            "app_name": self._name,
            "namespace": self._namespace,
            "service": self._name,
        }
        self._k8s_resource_handler = None

        http_port = ServicePort(int(self._http_port), name="http")
        self.service_patcher = KubernetesServicePatch(
            self, [http_port], service_name=f"{self.model.app.name}"
        )

        # setup events
        for event in [
            self.on.leader_elected,
            self.on.upgrade_charm,
            self.on.config_changed,
<<<<<<< HEAD
            self.on['ingress'].relation_changed,
            self.on.jupyter_ui_pebble_ready,
=======
            self.on["ingress"].relation_changed,
>>>>>>> 4f094e61
        ]:
            self.framework.observe(event, self.main)
        self.framework.observe(self.on.install, self._on_install)

    @property
    def container(self):
        """Return container."""
        return self._container

    @property
    def k8s_resource_handler(self):
        """Update K8S with K8S resources."""
        if not self._k8s_resource_handler:
            self._k8s_resource_handler = KubernetesResourceHandler(
                field_manager=self._lightkube_field_manager,
                template_files=K8S_RESOURCE_FILES,
                context=self._context,
                logger=self.logger,
            )
        load_in_cluster_generic_resources(self._k8s_resource_handler.lightkube_client)
        return self._k8s_resource_handler

    @k8s_resource_handler.setter
    def k8s_resource_handler(self, handler: KubernetesResourceHandler):
        self._k8s_resource_handler = handler

    def _get_env_vars(self):
        """Return environment variables based on model configuration."""
        config = self.model.config
        ret_env_vars = {
            "APP_PREFIX": config["url-prefix"],
            "APP_SECURE_COOKIES": str(config["secure-cookies"]),
            "BACKEND_MODE": config["backend-mode"],
            "CLUSTER_DOMAIN": "cluster.local",
            "UI": config["ui"],
            "USERID_HEADER": "kubeflow-userid",
            "USERID_PREFIX": "",
        }

        return ret_env_vars

<<<<<<< HEAD
    @property
    def _jupyter_ui_layer(self) -> Layer:
        """Create and return Pebble framework layer."""
        # fetch environment
        env_vars = self._get_env_vars()

        layer_config = {
            "summary": "jupyter-ui layer",
            "description": "Pebble config layer for jupyter-ui",
            "services": {
                self._container_name: {
                    "override": "replace",
                    "summary": "Entrypoint of jupyter-ui image",
                    "command": self._exec_command,
                    "startup": "enabled",
                    "environment": env_vars,
                }
=======
        self.model.unit.status = MaintenanceStatus("Setting pod spec")
        self.model.pod.set_spec(
            {
                "version": 3,
                "serviceAccount": {
                    "roles": [
                        {
                            "global": True,
                            "rules": [
                                {
                                    "apiGroups": [""],
                                    "resources": ["namespaces"],
                                    "verbs": ["get", "list", "create", "delete"],
                                },
                                {
                                    "apiGroups": ["authorization.k8s.io"],
                                    "resources": ["subjectaccessreviews"],
                                    "verbs": ["create"],
                                },
                                {
                                    "apiGroups": ["kubeflow.org"],
                                    "resources": [
                                        "notebooks",
                                        "notebooks/finalizers",
                                        "poddefaults",
                                    ],
                                    "verbs": [
                                        "get",
                                        "list",
                                        "create",
                                        "delete",
                                        "patch",
                                        "update",
                                    ],
                                },
                                {
                                    "apiGroups": [""],
                                    "resources": ["persistentvolumeclaims"],
                                    "verbs": ["create", "delete", "get", "list"],
                                },
                                {
                                    "apiGroups": [""],
                                    "resources": ["events", "nodes"],
                                    "verbs": ["list"],
                                },
                                {
                                    "apiGroups": ["storage.k8s.io"],
                                    "resources": ["storageclasses"],
                                    "verbs": ["get", "list", "watch"],
                                },
                            ],
                        }
                    ]
                },
                "containers": [
                    {
                        "name": "jupyter-ui",
                        "imageDetails": image_details,
                        "ports": [{"name": "http", "containerPort": config["port"]}],
                        "envConfig": {
                            "APP_PREFIX": config["url-prefix"],
                            "APP_SECURE_COOKIES": str(config["secure-cookies"]),
                            "BACKEND_MODE": config["backend-mode"],
                            "CLUSTER_DOMAIN": "cluster.local",
                            "UI": config["ui"],
                            "USERID_HEADER": "kubeflow-userid",
                            "USERID_PREFIX": "",
                        },
                        "volumeConfig": [
                            {
                                "name": "config",
                                "mountPath": "/etc/config",
                                "files": [
                                    {
                                        "path": "spawner_ui_config.yaml",
                                        "content": Path("src/spawner_ui_config.yaml").read_text(),
                                    }
                                ],
                            },
                            {
                                "name": "logos",
                                "mountPath": "/src/apps/default/static/assets/logos",
                                "files": [
                                    {
                                        "path": name,
                                        "content": content,
                                    }
                                    for name, content in yaml.safe_load(
                                        Path("src/logos-configmap.yaml").read_text()
                                    )["data"].items()
                                ],
                            },
                        ],
                    }
                ],
>>>>>>> 4f094e61
            },
        }

        return Layer(layer_config)

    def _update_layer(self) -> None:
        """Update the Pebble configuration layer (if changed)."""
        current_layer = self.container.get_plan()
        new_layer = self._jupyter_ui_layer
        if current_layer.services != new_layer.services:
            self.unit.status = MaintenanceStatus("Applying new pebble layer")
            self.container.add_layer(self._container_name, new_layer, combine=True)
            try:
                self.logger.info("Pebble plan updated with new configuration, replaning")
                self.container.replan()
            except ChangeError:
                raise ErrorWithStatus("Failed to replan", BlockedStatus)

    def _upload_files_to_container(self):
        """Upload required files to container."""
        self.container.push(
            "/etc/config/spawner_ui_config.yaml",
            "spawner_ui_config.yaml",
            make_dirs=True,
        )
        for file_name, file_content in yaml.safe_load(Path("src/logos-configmap.yaml").read_text())[
            'data'
        ].items():
            logo_file = "/src/apps/default/static/assets/logos/" + file_name
            self.logger.debug(">>>> " + str(logo_file))
            self.container.push(
                logo_file,
                file_content,
                make_dirs=True,
            )

    def _deploy_k8s_resources(self) -> None:
        """Deploys K8S resources."""
        try:
            self.unit.status = MaintenanceStatus("Creating K8S resources")
            self.k8s_resource_handler.apply()
        except ApiError:
            raise ErrorWithStatus("K8S resources creation failed", BlockedStatus)
        self.model.unit.status = MaintenanceStatus("K8S resources created")

    def _on_install(self, _):
        """Perform installation only actions."""
        # upload files to container
        self._upload_files_to_container()

        # proceed with other actions
        self.main(_)

    def _on_remove(self, _):
        """Remove all resources."""
        self.unit.status = MaintenanceStatus("Removing K8S resources")
        k8s_resources_manifests = self.k8s_resource_handler.render_manifests()
        try:
            delete_many(self.k8s_resource_handler.lightkube_client, k8s_resources_manifests)
        except ApiError as e:
            self.logger.warning(f"Failed to delete K8S resources, with error: {e}")
            raise e
        self.unit.status = MaintenanceStatus("K8S resources removed")

    def _configure_mesh(self, interfaces):
        if interfaces["ingress"]:
            interfaces["ingress"].send_data(
                {
                    "prefix": self.model.config["url-prefix"] + "/",
                    "rewrite": "/",
                    "service": self.model.app.name,
                    "port": self.model.config["port"],
                }
            )

    def _check_container_connection(self):
        """Check if connection can be made with container."""
        if not self.container.can_connect():
            raise CheckFailed("Pod startup is not complete", MaintenanceStatus)

    def _check_leader(self):
        """Check if this unit is a leader."""
        if not self.unit.is_leader():
            self.logger.info("Not a leader, skipping setup")
            raise CheckFailed("Waiting for leadership", WaitingStatus)

    def _get_interfaces(self):
        try:
            interfaces = get_interfaces(self)
        except NoVersionsListed as err:
            raise CheckFailed(str(err), WaitingStatus)
        except NoCompatibleVersions as err:
            raise CheckFailed(str(err), BlockedStatus)
        return interfaces

    def main(self, _) -> None:
        """Perform all required actions of the Charm."""
        try:
            self._check_container_connection()
            self._check_leader()
            self._deploy_k8s_resources()
            interfaces = self._get_interfaces()
            self._update_layer()
        except CheckFailed as err:
            self.model.unit.status = err.status
            return

        self._configure_mesh(interfaces)

        self.model.unit.status = ActiveStatus()


#
# Start main
#
if __name__ == "__main__":
    main(JupyterUI)<|MERGE_RESOLUTION|>--- conflicted
+++ resolved
@@ -19,16 +19,12 @@
 from ops.charm import CharmBase
 from ops.main import main
 from ops.model import ActiveStatus, BlockedStatus, MaintenanceStatus, WaitingStatus
-<<<<<<< HEAD
 from ops.pebble import ChangeError, Layer
 from serialized_data_interface import (
     NoCompatibleVersions,
     NoVersionsListed,
     get_interfaces,
 )
-=======
-from serialized_data_interface import NoCompatibleVersions, NoVersionsListed, get_interfaces
->>>>>>> 4f094e61
 
 K8S_RESOURCE_FILES = [
     "src/templates/auth_manifests.yaml.j2",
@@ -82,12 +78,8 @@
             self.on.leader_elected,
             self.on.upgrade_charm,
             self.on.config_changed,
-<<<<<<< HEAD
             self.on['ingress'].relation_changed,
             self.on.jupyter_ui_pebble_ready,
-=======
-            self.on["ingress"].relation_changed,
->>>>>>> 4f094e61
         ]:
             self.framework.observe(event, self.main)
         self.framework.observe(self.on.install, self._on_install)
@@ -129,7 +121,6 @@
 
         return ret_env_vars
 
-<<<<<<< HEAD
     @property
     def _jupyter_ui_layer(self) -> Layer:
         """Create and return Pebble framework layer."""
@@ -147,103 +138,6 @@
                     "startup": "enabled",
                     "environment": env_vars,
                 }
-=======
-        self.model.unit.status = MaintenanceStatus("Setting pod spec")
-        self.model.pod.set_spec(
-            {
-                "version": 3,
-                "serviceAccount": {
-                    "roles": [
-                        {
-                            "global": True,
-                            "rules": [
-                                {
-                                    "apiGroups": [""],
-                                    "resources": ["namespaces"],
-                                    "verbs": ["get", "list", "create", "delete"],
-                                },
-                                {
-                                    "apiGroups": ["authorization.k8s.io"],
-                                    "resources": ["subjectaccessreviews"],
-                                    "verbs": ["create"],
-                                },
-                                {
-                                    "apiGroups": ["kubeflow.org"],
-                                    "resources": [
-                                        "notebooks",
-                                        "notebooks/finalizers",
-                                        "poddefaults",
-                                    ],
-                                    "verbs": [
-                                        "get",
-                                        "list",
-                                        "create",
-                                        "delete",
-                                        "patch",
-                                        "update",
-                                    ],
-                                },
-                                {
-                                    "apiGroups": [""],
-                                    "resources": ["persistentvolumeclaims"],
-                                    "verbs": ["create", "delete", "get", "list"],
-                                },
-                                {
-                                    "apiGroups": [""],
-                                    "resources": ["events", "nodes"],
-                                    "verbs": ["list"],
-                                },
-                                {
-                                    "apiGroups": ["storage.k8s.io"],
-                                    "resources": ["storageclasses"],
-                                    "verbs": ["get", "list", "watch"],
-                                },
-                            ],
-                        }
-                    ]
-                },
-                "containers": [
-                    {
-                        "name": "jupyter-ui",
-                        "imageDetails": image_details,
-                        "ports": [{"name": "http", "containerPort": config["port"]}],
-                        "envConfig": {
-                            "APP_PREFIX": config["url-prefix"],
-                            "APP_SECURE_COOKIES": str(config["secure-cookies"]),
-                            "BACKEND_MODE": config["backend-mode"],
-                            "CLUSTER_DOMAIN": "cluster.local",
-                            "UI": config["ui"],
-                            "USERID_HEADER": "kubeflow-userid",
-                            "USERID_PREFIX": "",
-                        },
-                        "volumeConfig": [
-                            {
-                                "name": "config",
-                                "mountPath": "/etc/config",
-                                "files": [
-                                    {
-                                        "path": "spawner_ui_config.yaml",
-                                        "content": Path("src/spawner_ui_config.yaml").read_text(),
-                                    }
-                                ],
-                            },
-                            {
-                                "name": "logos",
-                                "mountPath": "/src/apps/default/static/assets/logos",
-                                "files": [
-                                    {
-                                        "path": name,
-                                        "content": content,
-                                    }
-                                    for name, content in yaml.safe_load(
-                                        Path("src/logos-configmap.yaml").read_text()
-                                    )["data"].items()
-                                ],
-                            },
-                        ],
-                    }
-                ],
->>>>>>> 4f094e61
             },
         }
 
