name: jupyter-ui
display-name: Jupyter UI
summary: Multi-user server for Jupyter notebooks
description: Multi-user server for Jupyter notebooks
maintainers: [Juju Developers <juju@lists.ubuntu.com>]
tags: [ai, bigdata, kubeflow, machine-learning, tensorflow]
containers:
  jupyter-ui:
    resource: oci-image
    mounts:
      - storage: config
        location: /etc/config

resources:
  oci-image:
    type: oci-image
    description: 'Backing OCI image'
    auto-fetch: true
<<<<<<< HEAD
    # TODO(knkski): Switch back to upstream after this is merged:
    # https://github.com/kubeflow/kubeflow/pull/5686
    # upstream-source: gcr.io/kubeflow-images-public/jupyter-web-app:vmaster-ge4456300
    upstream-source: rocks.canonical.com:5000/kubeflow/jupyter-ui:2d285b8

storage:
  config:
    type: filesystem
    location: /etc/config

=======
    upstream-source: rocks.canonical.com:5000/kubeflow/jupyter-ui:977965b
>>>>>>> f2aaaff4
requires:
  ingress:
    interface: ingress
    schema: https://raw.githubusercontent.com/canonical/operator-schemas/service-mesh-schemas/ingress.yaml
    versions: [v1]<|MERGE_RESOLUTION|>--- conflicted
+++ resolved
@@ -16,20 +16,13 @@
     type: oci-image
     description: 'Backing OCI image'
     auto-fetch: true
-<<<<<<< HEAD
-    # TODO(knkski): Switch back to upstream after this is merged:
-    # https://github.com/kubeflow/kubeflow/pull/5686
-    # upstream-source: gcr.io/kubeflow-images-public/jupyter-web-app:vmaster-ge4456300
-    upstream-source: rocks.canonical.com:5000/kubeflow/jupyter-ui:2d285b8
+    upstream-source: rocks.canonical.com:5000/kubeflow/jupyter-ui:977965b
 
 storage:
   config:
     type: filesystem
     location: /etc/config
 
-=======
-    upstream-source: rocks.canonical.com:5000/kubeflow/jupyter-ui:977965b
->>>>>>> f2aaaff4
 requires:
   ingress:
     interface: ingress
