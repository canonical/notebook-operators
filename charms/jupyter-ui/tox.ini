--- conflicted
+++ resolved
@@ -21,14 +21,6 @@
     MODEL_SETTINGS
     KUBECONFIG
 setenv =
-<<<<<<< HEAD
-	PYTHONPATH={toxinidir}:{toxinidir}/lib:{toxinidir}/src
-passenv =
-    PYTHONPATH
-    CHARM_BUILD_DIR
-    MODEL_SETTINGS
-    KUBECONFIG
-=======
     PYTHONPATH = {toxinidir}:{toxinidir}/lib:{[vars]src_path}
     PYTHONBREAKPOINT=ipdb.set_trace
     PY_COLORS=1
@@ -44,26 +36,17 @@
   pip-compile requirements.in
   pip-compile requirements-fmt.in
   bash -c 'find . -type f -name "requirements*.in" | xargs --replace=\{\} pip-compile --resolver=backtracking \{\}'
->>>>>>> 4f094e61
 deps =
     pip-tools
 description = Update requirements files by executing pip-compile on all requirements*.in files, including those in subdirs.
 
 [testenv:fmt]
 commands =
-<<<<<<< HEAD
-	pytest -v tests/unit
-
-[testenv:integration]
-commands =
-        pytest -v tests/integration
-=======
     isort {[vars]all_path}
     black {[vars]all_path}
 deps =
     -r requirements-fmt.txt
 description = Apply coding style standards to code
->>>>>>> 4f094e61
 
 [testenv:lint]
 commands =
