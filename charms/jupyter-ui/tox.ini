--- conflicted
+++ resolved
@@ -1,22 +1,9 @@
-<<<<<<< HEAD
 # Copyright 2022 Canonical Ltd.
 # See LICENSE file for licensing details.
-=======
-[tox]
-skipsdist=True
-skip_missing_interpreters = True
-envlist = lint, unit
-
-[vars]
-src_path = {toxinidir}/src/
-tst_path = {toxinidir}/tests/
-all_path = {[vars]src_path} {[vars]tst_path} 
->>>>>>> 2cfb3ba1
 
 [flake8]
 max-line-length = 100
 
-<<<<<<< HEAD
 [tox]
 skipsdist = True
 skip_missing_interpreters = True
@@ -27,8 +14,6 @@
 src_path = {toxinidir}/src/
 tst_path = {toxinidir}/tests/
 
-=======
->>>>>>> 2cfb3ba1
 [testenv]
 passenv =
     PYTHONPATH
@@ -48,7 +33,9 @@
     xargs
 commands = 
 ; uses 'bash -c' because piping didn't work in regular tox commands
-  bash -c \'find . -type f -name "requirements*.in" | xargs --replace=\{\} pip-compile --resolver=backtracking \{\}'
+  pip-compile requirements.in
+  pip-compile requirements-fmt.in
+  bash -c 'find . -type f -name "requirements*.in" | xargs --replace=\{\} pip-compile --resolver=backtracking \{\}'
 deps =
     pip-tools
 description = Update requirements files by executing pip-compile on all requirements*.in files, including those in subdirs.
@@ -62,25 +49,13 @@
 description = Apply coding style standards to code
 
 [testenv:lint]
-description = Check code against coding style standards
-deps =
-    black
-    flake8==4.0.1
-    flake8-docstrings
-    flake8-copyright
-    flake8-builtins
-    pyproject-flake8
-    pep8-naming
-    isort
-    codespell
 commands =
     # uncomment the following line if this charm owns a lib
     # codespell {[vars]lib_path}
-    codespell {toxinidir}/. --skip {toxinidir}/.git --skip {toxinidir}/.tox \
-      --skip {toxinidir}/build --skip {toxinidir}/lib --skip {toxinidir}/venv \
-<<<<<<< HEAD
-      --skip {toxinidir}/.mypy_cache \
-      --skip {toxinidir}/icon.svg --skip *.json.tmpl
+    codespell {toxinidir}/. --skip {toxinidir}/./.git --skip {toxinidir}/./.tox \
+      --skip {toxinidir}/./build --skip {toxinidir}/./lib --skip {toxinidir}/./venv \
+      --skip {toxinidir}/./.mypy_cache \
+      --skip {toxinidir}/./icon.svg --skip *.json.tmpl
     # pflake8 wrapper supports config from pyproject.toml
     pflake8 {[vars]all_path}
     isort --check-only --diff {[vars]all_path}
@@ -96,11 +71,4 @@
     coverage report
 deps =
     -r requirements-unit.txt
-description = Run unit tests
-=======
-      --skip {toxinidir}/.mypy_cache --skip {toxinidir}/icon.svg
-    # pflake8 wrapper supports config from pyproject.toml
-    pflake8 {[vars]all_path}
-    isort --check-only --diff {[vars]all_path}
-    black --check --diff {[vars]all_path}
->>>>>>> 2cfb3ba1
+description = Run unit tests