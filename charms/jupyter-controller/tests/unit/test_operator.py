--- conflicted
+++ resolved
@@ -32,13 +32,8 @@
     @patch("charm.JupyterController.crd_resource_handler")
     def test_not_leader(
         self,
-<<<<<<< HEAD
-        _: MagicMock,  # k8s_resource_handler
-        __: MagicMock,  # crd_resource_handler
-=======
         k8s_resource_handler: MagicMock,
         crd_resource_handler: MagicMock,
->>>>>>> c50edfc8
         harness: Harness,
     ):
         """Test that charm waits if not leader."""
@@ -50,13 +45,8 @@
     @patch("charm.JupyterController.crd_resource_handler")
     def test_no_relation(
         self,
-<<<<<<< HEAD
-        _: MagicMock,  # k8s_resource_handler
-        __: MagicMock,  # crd_resource_handler
-=======
         k8s_resource_handler: MagicMock,
         crd_resource_handler: MagicMock,
->>>>>>> c50edfc8
         harness: Harness,
     ):
         """Test charm goes to active if no additional relations exist."""
@@ -142,13 +132,8 @@
     @patch("charm.JupyterController.crd_resource_handler")
     def test_pebble_layer(
         self,
-<<<<<<< HEAD
-        _: MagicMock,  # k8s_resource_handler
-        __: MagicMock,  # crd_resource_handler
-=======
         k8s_resource_handler: MagicMock,
         crd_resource_handler: MagicMock,
->>>>>>> c50edfc8
         harness: Harness,
     ):
         """Test creation of Pebble layer. Only test specific items."""
