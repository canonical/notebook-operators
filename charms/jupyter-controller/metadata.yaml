--- conflicted
+++ resolved
@@ -11,18 +11,11 @@
   oci-image:
     type: oci-image
     description: 'Backing OCI image'
-<<<<<<< HEAD
     auto-fetch: true
-    upstream-source: docker.io/kubeflownotebookswg/notebook-controller:v1.7.0-rc.1
+    upstream-source: docker.io/kubeflownotebookswg/notebook-controller:v1.7.0
 #deployment:
 #  type: stateless
 #  service: omit
-=======
-    upstream-source: docker.io/kubeflownotebookswg/notebook-controller:v1.7.0
-deployment:
-  type: stateless
-  service: omit
->>>>>>> 0a11eb61
 provides:
   metrics-endpoint:
     interface: prometheus_scrape
