--- conflicted
+++ resolved
@@ -37,33 +37,16 @@
   pip-compile requirements-fmt.in
   bash -c 'find . -type f -name "requirements*.in" | xargs --replace=\{\} pip-compile --resolver=backtracking \{\}'
 deps =
-<<<<<<< HEAD
-    pytest
-    coverage[toml]
-    -r{toxinidir}/requirements.txt
-    -r{toxinidir}/test-requirements.txt
-=======
     pip-tools
 description = Update requirements files by executing pip-compile on all requirements*.in files, including those in subdirs.
 
 [testenv:fmt]
->>>>>>> 116d553f
 commands =
     isort {[vars]all_path}
     black {[vars]all_path}
 deps =
     -r requirements-fmt.txt
 description = Apply coding style standards to code
-
-[testenv:integration]
-description = Run integration tests
-deps =
-    juju
-    pytest-operator
-    -r{toxinidir}/requirements.txt
-    -r{toxinidir}/test-requirements.txt
-commands =
-    pytest -v --tb native --asyncio-mode=auto --ignore={[vars]tst_path}unit --log-cli-level=INFO -s {posargs}
 
 [testenv:lint]
 commands =
