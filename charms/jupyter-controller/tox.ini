--- conflicted
+++ resolved
@@ -14,20 +14,7 @@
 src_path = {toxinidir}/src/
 tst_path = {toxinidir}/tests/
 
-[flake8]
-max-line-length = 100
-
 [testenv]
-<<<<<<< HEAD
-=======
-deps =
-	-rtest-requirements.txt
-	-rrequirements.txt
-setenv =
-  PYTHONPATH = {toxinidir}:{toxinidir}/lib:{[vars]src_path}
-  PYTHONBREAKPOINT=ipdb.set_trace
-  PY_COLORS=1
->>>>>>> 2cfb3ba1
 passenv =
     PYTHONPATH
     CHARM_BUILD_DIR
@@ -38,7 +25,6 @@
     PYTHONBREAKPOINT=ipdb.set_trace
     PY_COLORS=1
 
-<<<<<<< HEAD
 [testenv:update-requirements]
 allowlist_externals =
     bash
@@ -47,7 +33,9 @@
     xargs
 commands = 
 ; uses 'bash -c' because piping didn't work in regular tox commands
-  bash -c \'find . -type f -name "requirements*.in" | xargs --replace=\{\} pip-compile --resolver=backtracking \{\}'
+  pip-compile requirements.in
+  pip-compile requirements-fmt.in
+  bash -c 'find . -type f -name "requirements*.in" | xargs --replace=\{\} pip-compile --resolver=backtracking \{\}'
 deps =
     pip-tools
 description = Update requirements files by executing pip-compile on all requirements*.in files, including those in subdirs.
@@ -59,31 +47,18 @@
 deps =
     -r requirements-fmt.txt
 description = Apply coding style standards to code
-=======
-[testenv:unit]
-description = Run unit tests
-deps =
-    pytest
-    coverage[toml]
-    -r{toxinidir}/requirements.txt
-commands =
-    coverage run --source={[vars]src_path} \
-        -m pytest --ignore={[vars]tst_path}integration -v --tb native -s {posargs}
-    coverage report
->>>>>>> 2cfb3ba1
 
 [testenv:lint]
 commands =
     # uncomment the following line if this charm owns a lib
     # codespell {[vars]lib_path}
-    codespell {toxinidir}/. --skip {toxinidir}/.git --skip {toxinidir}/.tox \
-      --skip {toxinidir}/build --skip {toxinidir}/lib --skip {toxinidir}/venv \
-      --skip {toxinidir}/.mypy_cache \
-      --skip {toxinidir}/icon.svg --skip *.json.tmpl
+    codespell {toxinidir}/. --skip {toxinidir}/./.git --skip {toxinidir}/./.tox \
+      --skip {toxinidir}/./build --skip {toxinidir}/./lib --skip {toxinidir}/./venv \
+      --skip {toxinidir}/./.mypy_cache \
+      --skip {toxinidir}/./icon.svg --skip *.json.tmpl
     # pflake8 wrapper supports config from pyproject.toml
     pflake8 {[vars]all_path}
     isort --check-only --diff {[vars]all_path}
-<<<<<<< HEAD
     black --check --diff {[vars]all_path}
 deps =
     -r requirements-lint.txt
@@ -102,7 +77,4 @@
 commands = pytest -v --tb native --asyncio-mode=auto {[vars]tst_path}integration --log-cli-level=INFO -s {posargs}
 deps =
     -r requirements-integration.txt
-description = Run integration tests
-=======
-    black --check --diff {[vars]all_path}
->>>>>>> 2cfb3ba1
+description = Run integration tests