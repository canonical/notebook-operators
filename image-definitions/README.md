# Image Definitions

This directory contains image definitions for containers that are used in deployment of Notebook Operators. Only selected container images are maintained. The list of images and/or repositories can change. In addition, tools required to maintain container images are included in this repository:

- `setup.sh` - Used to setup initial image definitions and in maintenance of image definitions.
- `install-tools.sh` - Install all required tools for building, scanning, and publishing container images.
- `build.sh` - Build container images.
- `publish.sh` - Publish container images.
- `scan.sh` - Scan container images for vulnerabilities.
- `apply-patches.sh` - Apply all patches that are tracked in this image definitions.
- `check-update.sh` - Check for updates to tarcked repositories. Return false if updates are detected.
- `build-scan.sh` - Build and scan images one by one, deleting intermediate images to save disk space (used in Github runner).
<<<<<<< HEAD
- `send-scan.sh` - Send scan results to Jira through common scriont fom `kubeflow-ci`.
=======
- `send-scan.sh` - Send scan results to Jira through common script from `kubeflow-ci`.
>>>>>>> f589b4a8

See [Usage](#usage) for more details on each tool.

## Image Definitions

Image definitions contain patches for selected sources from upstream. These differ from one repository to the next. Scripts should be updated accordingly. In addition, it is a good practice to update this README file with what repositories are tracked.

### Kubeflow

Kubeflow repository `https://github.com/kubeflow/kubeflow.git`.

`setup.sh` contains a list of container images that are maintained in this repository from Kubeflow upstream repository (https://github.com/kubeflow/kubeflow.git). Patches for this repository are contained in `kubeflow*.patch` files.

For detailed resources that these images require refer to `setup.sh` script.

There were modification done to `Makefile`, `Dockerfile`, and `requirements.*` files to ensure building only required images.

When repository is setup a version of Kubeflow is retrieved and stored in `./kubeflow/version.txt` and a current commit is stored in `./kubeflow-patch-commit.txt`. The latter file is used in tagging images with specific commit ID. In addition, it can be used to the exact version of the tree the patch was created with.

## Usage

This repository contains tools - a collection of `bash` scripts - that help in maintenance of image definitions. All these tools are specific to image definitions for the repository they are in. Different repositories can be included and scripts are adjusted accordingly.

Required tools include Docker which might cause some conflicts on development machines. If required, image definition work can be done in isolation on a VM. Using `multipass` create a VM and log into it:

```
multipass launch 20.04 --cpus 2 --mem 8G --disk 100G --name docker-vm
multipass shell docker-vm
```

Checkout this repository and perform all steps inside the VM.

### Tools install

To install all tools:

```
install-tools.sh
```

### Setup

To setup all required repositories:

```
setup.sh .
```

This will perform a sparse checkout of all required repositories in current (`.`) directory. Refer to `setup.sh` script for more detail on what directories are created. Those are also described in [Image Definitions](#image-definitions) section of this README.

Refer to [Maintenance](#maintenance) section for more details on how to use and create patches.

### Build

To build all container images:

```
build.sh
```

Tag will be set to contents of `version.txt` file. If different tag is required supply required parameters:

```
build.sh <tag>
```

To build and scan images one by one while deleting intermediate and scanned images to save disk space:

```
build-scan.sh
```

Note that in some of `Makefile(s)` `REGISTRY` is ignored.

### Security scan

Scanning for vulnerabilities is done using `trivy` tool. Unfixed CVEs are ignored.

To perform security scan:

```
scan.sh
```

Tag will be set to contents of `version.txt`. If different tag is required supply required parameters:

```
scan.sh <tag>
```

Some images could be excluded from security scanning, because they are used as builder images. At this point all images are scanned for vulnerabilities.

Name of a file for scanning tool report should contain artifact (image) being scanned with ':' and '/' replaced with '-'. See `scan.sh` for more details. This is to streamline reporting.

To send scan results to Jira to create a ticket:

```
send-scan.sh <directory-with-scan-reports>
```

The scan sending script uses common method defined in `kubeflow-ci` repository. Refer to `send-scan.sh` and `kubeflow-ci` for more details.

### Publish

Login into the registry before running publishing of images. This step is left out of the tools on purposed to enable tools to be re-used in different scenarios such as Github workflows and manual publishing. For example, to login into Docker hub:

```
docker login --username <username> --password <password-or-access-token>
```

To publish all container images to the registry specified during build process:

```
publish.sh
```

Tag will be set to contents of `version.txt` file and registry will be set to default `charmedkubeflow`. If different tag and registry required supply required parameters:

```
publish.sh <tag> <registry>
```

In many cases only single image should be published. In such cases perform publishing manually based on the instructions in `publish.sh` script.

### Maintenance

To create initial patch setup a clean copy of upstream source, make required adjustments that would resolve CVEs and produced the initial patch:

For Kubeflow:

```
cd image-definitions
setup.sh .
cd kubeflow

# Manually make any modifications in the kubeflow directory, either by changing the files yourself
# or applying a patch

# Save a patch file describing your modified state
git diff > ../kubeflow.patch

# Save commit ID as base commit for the patch
git rev-parse --short HEAD > ../kubeflow-patch-commit.txt
```

Commit this patch to this repository. Commit `./kubeflow-patch-commit.txt` to this repository as well. This will ensure that it is possible to retrieve exact copy of the tree which `./kubeflow.patch` was based on. If required to work on particular version/commit of Kubeflow tree, after cloning this repo make a note of the commit stored in `./kubeflow-patch-commit.txt`, setup Kubeflow tree and checkout the noted commit ID. Then do the required work. Also note that scripts depend on `kubeflow-patch-commit.txt` file for tagging images.

From time to time an update in upstream source, an addition of new container image, or a new vulnerability fix will require re-evaluation of image definitions. To perform difference analysis between upstream, set up a clean copy of upstream source, apply existing patch and diff the contents with current image definitions.

For Kubeflow:

```
setup.sh .
cd kubeflow
git apply ../kubeflow.patch
git diff
```

To apply all patches:

```
apply-patches.sh
```

To check if there was an update to repositories:

```
check-update.sh
```

Analyze differences and act accordingly, i.e. change `Makefiles` and/or `Dockerfile(s)`, add, remove, or modify image definitions in this repository.

In many cases difference in `Makefile(s)`, `Dockerfile(s)`, and `requirements.*` files should be carefully reviewed. Other files could be copied directly.

This is a manual merge process. No automation can be done at this point.

Whenever making changes to image definitions include meaningful commit message that explains why changes were made.

If patch fails, examine which lines cause the problem and analyze the differences. In some cases upstream change could be integrated into patch. In other cases changes should be made to override that change.

Changes to the scripts might be required if Makefiles have changed.

Produce updated patch (in `kubeflow/` execute `git diff > ../kubeflow.patch`) and commit it to this repository.

To clean up all Docker images and containers creared during build and scan process:

```
docker rm $(docker ps -aq)
docker rmi -f $(docker images -aq)
```

#### Notes

As of 23.01.01 when building upstream Kubeflow images the following error is seen:
```
ERROR: pip's dependency resolver does not currently take into account all the packages that are installed. This behaviour is the source of the following dependency conflicts.
jupyterlab-server 2.19.0 requires jsonschema>=4.17.3, but you have jsonschema 3.2.0 which is incompatible.
```<|MERGE_RESOLUTION|>--- conflicted
+++ resolved
@@ -10,11 +10,7 @@
 - `apply-patches.sh` - Apply all patches that are tracked in this image definitions.
 - `check-update.sh` - Check for updates to tarcked repositories. Return false if updates are detected.
 - `build-scan.sh` - Build and scan images one by one, deleting intermediate images to save disk space (used in Github runner).
-<<<<<<< HEAD
-- `send-scan.sh` - Send scan results to Jira through common scriont fom `kubeflow-ci`.
-=======
 - `send-scan.sh` - Send scan results to Jira through common script from `kubeflow-ci`.
->>>>>>> f589b4a8
 
 See [Usage](#usage) for more details on each tool.
 
