# reusable workflow triggered by other actions
name: CI

on:
  workflow_call:
    secrets:
      charmcraft-credentials:
        required: true

jobs:

  lib-check:
    name: Check libraries
    runs-on: ubuntu-20.04
    strategy:
      matrix:
        charm:
        - jupyter-controller
        - jupyter-ui
    steps:
    - name: Checkout
      uses: actions/checkout@v2
      with:
        fetch-depth: 0
    - name: Check libs
      uses: canonical/charming-actions/check-libraries@2.1.1
      with:
        charm-path: ./charms/${{ matrix.charm }}
        credentials: "${{ secrets.charmcraft-credentials }}"
        github-token: "${{ secrets.GITHUB_TOKEN }}"

  unit:
    name: Unit Test
    runs-on: ubuntu-20.04
    strategy:
      matrix:
        charm: [controller, ui]
    steps:
    - uses: actions/checkout@v2
    - run: sudo apt update
    - run: sudo apt install tox
    - run: tox -e ${{ matrix.charm }}-unit

  charm-integration:
    name: Individual charm's integration tests
    runs-on: ubuntu-20.04
    strategy:
      matrix:
        charm: [controller]
    steps:
    - name: Check out code
      uses: actions/checkout@v2
    - name: Setup operator environment
      uses: charmed-kubernetes/actions-operator@main
      with:
        provider: microk8s
        channel: 1.22/stable
    - run: sg microk8s -c "microk8s config > ~/.kube/config"
    - run: sudo snap refresh charmcraft --channel latest/candidate
    - run: tox -e ${{ matrix.charm }}-integration

  lint:
    name: Lint Code
    runs-on: ubuntu-20.04
    strategy:
      matrix:
        charm: [controller, ui]
    steps:
    - uses: actions/checkout@v2
    - run: sudo apt update
    - run: sudo apt install tox
    - run: tox -e ${{ matrix.charm }}-lint

  bundle-integration:
    name: Bundle Integration
    runs-on: ubuntu-20.04
    steps:
    - name: Check out code
      uses: actions/checkout@v2
    - name: Setup operator environment
      # TODO: Unpin this when https://github.com/charmed-kubernetes/actions-operator/pull/46 is merged
      uses: claudiubelu/actions-operator@18ebf92ae3043bd3dd15238e5d9b662d7ba08daf
      with:
<<<<<<< HEAD
          provider: microk8s
          channel: 1.22/stable
          charmcraft-channel: latest/candidate
        # TODO: Unpin this when this bug is resolved: https://bugs.launchpad.net/juju/+bug/1992833.
        #       In particular, these tests failed deploying the prometheus-k8s charm where it gets an error in
        #       the "metrics-endpoint-relation-changed" hook.
          bootstrap-options: --agent-version="2.9.34"
=======
        provider: microk8s
        channel: 1.21/stable
        # Pinned to 2.3.34 due to https://bugs.launchpad.net/juju/+bug/1992833
        # This should be fixed on release of juju 2.3.36 + libjuju 3.0.3
        bootstrap-options: --agent-version="2.9.34"
>>>>>>> 2cfb3ba1

      # TODO: Remove once the actions-operator does this automatically
    - name: Configure kubectl
      run: |
        sg microk8s -c "microk8s config > ~/.kube/config"

    - name: Run test
      run: |
        sg microk8s -c "microk8s enable ingress metallb:10.64.140.43-10.64.140.49"
        sudo apt install tar wget
        # Install firefox-geckodriver from source to avoid issues
        wget https://github.com/mozilla/geckodriver/releases/download/v0.28.0/geckodriver-v0.28.0-linux64.tar.gz
        tar xf geckodriver-v0.28.0-linux64.tar.gz
        sudo mv geckodriver /usr/local/bin
        sudo snap install juju-bundle --classic
        sudo snap install juju-wait --classic
        sudo snap refresh charmcraft --channel=latest/candidate
        juju add-model kubeflow
        sg microk8s -c "tox -e integration -- --model kubeflow"

    - run: kubectl get all -A
      if: failure()

    - run: kubectl get notebooks -A
      if: failure()

    - run: kubectl get pods -A -oyaml
      if: failure()

    - run: juju status
      if: failure()

    - name: Get jupyter-controller workload logs
      run: kubectl logs --tail 100 -nkubeflow -lapp.kubernetes.io/name=jupyter-controller
      if: failure()

    - name: Get jupyter-controller operator logs
      run: kubectl logs --tail 100 -nkubeflow -loperator.juju.is/name=jupyter-controller
      if: failure()

    - name: Get jupyter-ui workload logs
      run: kubectl logs --tail 100 -nkubeflow -lapp.kubernetes.io/name=jupyter-ui
      if: failure()

    - name: Get jupyter-ui operator logs
      run: kubectl logs --tail 100 -nkubeflow -loperator.juju.is/name=jupyter-ui
      if: failure()

    - name: Generate inspect tarball
      run: >
        sg microk8s <<EOF
          microk8s inspect | \
          grep -Po "Report tarball is at \K.+" | \
          xargs -I {} cp {} inspection-report-${{ strategy.job-index }}.tar.gz
        EOF
      if: failure()

    - name: Upload inspect tarball
      uses: actions/upload-artifact@v2
      with:
        name: inspection-reports
        path: ./inspection-report-${{ strategy.job-index }}.tar.gz
      if: failure()

    - name: Upload selenium screenshots
      uses: actions/upload-artifact@v2
      with:
        name: selenium-screenshots
        path: /tmp/selenium-*.png
      if: failure()

    - name: Upload HAR logs
      uses: actions/upload-artifact@v2
      with:
        name: selenium-har
        path: /tmp/selenium-*.har
      if: failure()<|MERGE_RESOLUTION|>--- conflicted
+++ resolved
@@ -81,7 +81,6 @@
       # TODO: Unpin this when https://github.com/charmed-kubernetes/actions-operator/pull/46 is merged
       uses: claudiubelu/actions-operator@18ebf92ae3043bd3dd15238e5d9b662d7ba08daf
       with:
-<<<<<<< HEAD
           provider: microk8s
           channel: 1.22/stable
           charmcraft-channel: latest/candidate
@@ -89,13 +88,6 @@
         #       In particular, these tests failed deploying the prometheus-k8s charm where it gets an error in
         #       the "metrics-endpoint-relation-changed" hook.
           bootstrap-options: --agent-version="2.9.34"
-=======
-        provider: microk8s
-        channel: 1.21/stable
-        # Pinned to 2.3.34 due to https://bugs.launchpad.net/juju/+bug/1992833
-        # This should be fixed on release of juju 2.3.36 + libjuju 3.0.3
-        bootstrap-options: --agent-version="2.9.34"
->>>>>>> 2cfb3ba1
 
       # TODO: Remove once the actions-operator does this automatically
     - name: Configure kubectl
