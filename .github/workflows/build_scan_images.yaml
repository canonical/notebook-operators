--- conflicted
+++ resolved
@@ -21,9 +21,5 @@
       - name: Scan and send vulnerability records
         run: |
           cd image-definitions/
-<<<<<<< HEAD
-          scan.sh 
-=======
-          scan.sh > scan-simmary.txt
->>>>>>> f86e0723
+          scan.sh
           send-scan.sh ./trivy-reports