--- conflicted
+++ resolved
@@ -1,18 +1,10 @@
-<<<<<<< HEAD
-=======
-import json
-import logging
->>>>>>> 5d427fa1
 from pathlib import Path
 from random import choices
 from string import ascii_lowercase
 from time import sleep
 
-<<<<<<< HEAD
 import json
 import logging
-=======
->>>>>>> 5d427fa1
 import pytest
 import requests
 import tenacity
@@ -105,27 +97,17 @@
     )
 
     # Deploy jupyter-ui and relate to istio
-<<<<<<< HEAD
-    await ops_test.model.deploy(ui_charm, resources={"oci-image": ui_image_path})
-    await ops_test.model.add_relation(UI_APP_NAME, "istio-pilot")
-    await ops_test.model.wait_for_idle(apps=[UI_APP_NAME], status="active", timeout=60 * 10)
-=======
     await ops_test.model.deploy(
         ui_charm, resources={"oci-image": ui_image_path}, application_name=UI_APP_NAME, trust=True
     )
     await ops_test.model.add_relation(UI_APP_NAME, "istio-pilot")
     await ops_test.model.wait_for_idle(apps=[UI_APP_NAME], status="active", timeout=60 * 15)
->>>>>>> 5d427fa1
 
     # Deploy jupyter-controller, admission-webhook, kubeflow-profiles and kubeflow-dashboard
     await ops_test.model.deploy(controller_charm, resources={"oci-image": controller_image_path})
     await ops_test.model.deploy("admission-webhook", channel="latest/edge")
-<<<<<<< HEAD
-    await ops_test.model.deploy("kubeflow-profiles", channel="latest/edge")
-=======
     # NOTE: Pinning kubeflow-prodiles to 1.6/edge. This needs to be reviewed.
     await ops_test.model.deploy("kubeflow-profiles", channel="1.6/edge")
->>>>>>> 5d427fa1
     await ops_test.model.deploy("kubeflow-dashboard", channel="latest/edge", trust=True)
     await ops_test.model.add_relation("kubeflow-profiles", "kubeflow-dashboard")
 
